--- conflicted
+++ resolved
@@ -52,15 +52,13 @@
 namespace detail
     {
 
-<<<<<<< HEAD
-=======
 void export_PotentialPairHertz(pybind11::module&);
 
 #ifdef ENABLE_HIP
 void export_PotentialPairHertzGPU(pybind11::module&);
 #endif // ENABLE_HIP
 
->>>>>>> 821d25e6
+
     } // namespace detail
     } // namespace azplugins
     } // namespace hoomd
@@ -69,15 +67,13 @@
 PYBIND11_MODULE(_azplugins, m)
     {
     using namespace hoomd::azplugins::detail;
-<<<<<<< HEAD
+  
     export_ConstantFlow(m);
     export_ParabolicFlow(m);
-=======
 
     export_PotentialPairHertz(m);
 
 #ifdef ENABLE_HIP
     export_PotentialPairHertzGPU(m);
 #endif // ENABLE_HIP
->>>>>>> 821d25e6
     }